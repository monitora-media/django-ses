--- conflicted
+++ resolved
@@ -63,26 +63,16 @@
             if os.path.isdir(fn):
                 bad_name = False
                 for pattern in exclude_directories:
-<<<<<<< HEAD
-                    if (fnmatchcase(name, pattern)
-                            or fn.lower() == pattern.lower()):
-=======
                     if (fnmatchcase(name, pattern) or
                             fn.lower() == pattern.lower()):
->>>>>>> c95cc796
                         bad_name = True
                         if show_ignored:
                             sys.stderr.write("Directory %s ignored by pattern %s" % (fn, pattern))
                         break
                 if bad_name:
                     continue
-<<<<<<< HEAD
-                if (os.path.isfile(os.path.join(fn, "__init__.py"))
-                        and not prefix):
-=======
                 if os.path.isfile(os.path.join(fn, "__init__.py")) \
                         and not prefix:
->>>>>>> c95cc796
                     if not package:
                         new_package = name
                     else:
@@ -95,13 +85,8 @@
                 # is a file
                 bad_name = False
                 for pattern in exclude:
-<<<<<<< HEAD
-                    if (fnmatchcase(name, pattern)
-                            or fn.lower() == pattern.lower()):
-=======
                     if (fnmatchcase(name, pattern) or
                             fn.lower() == pattern.lower()):
->>>>>>> c95cc796
                         bad_name = True
                         if show_ignored:
                             sys.stderr.write("File %s ignored by pattern %s" % (fn, pattern))
@@ -165,11 +150,7 @@
     long_description=LONG_DESCRIPTION,
     platforms=['any'],
     classifiers=CLASSIFIERS,
-<<<<<<< HEAD
-    install_requires=["boto>=2.31.0", "pytz>=2016.10", "future>=0.16.0", "six>=1.14.0"],
-=======
     install_requires=["boto3>=1.0.0", "pytz>=2016.10", "future>=0.16.0", "django>1.10"],
->>>>>>> c95cc796
     include_package_data=True,
     extras_require={
         'bounce': ['requests<3', 'M2Crypto'],
