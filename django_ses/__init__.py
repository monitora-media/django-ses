--- conflicted
+++ resolved
@@ -1,20 +1,16 @@
+# coding=utf-8
+
 import logging
 import sys
+from time import sleep
+from datetime import datetime, timedelta
+from six import reraise
 
 import boto3
 from botocore.vendored.requests.packages.urllib3.exceptions import ResponseError
+
 from django.core.mail.backends.base import BaseEmailBackend
 from django_ses import settings
-
-<<<<<<< HEAD
-from boto.regioninfo import RegionInfo
-from boto.ses import SESConnection
-from six import reraise
-
-=======
->>>>>>> c95cc796
-from datetime import datetime, timedelta
-from time import sleep
 
 
 default_app_config = 'django_ses.apps.DjangoSESConfig'
@@ -110,8 +106,8 @@
         # If settings.AWS_SES_CONFIGURATION_SET is a callable, pass it the
         # message object and dkim settings and expect it to return a string
         # containing the SES Configuration Set name.
-        if (settings.AWS_SES_CONFIGURATION_SET and
-                'X-SES-CONFIGURATION-SET' not in message.extra_headers):
+        if (settings.AWS_SES_CONFIGURATION_SET
+                and 'X-SES-CONFIGURATION-SET' not in message.extra_headers):
             if callable(settings.AWS_SES_CONFIGURATION_SET):
                 message.extra_headers[
                     'X-SES-CONFIGURATION-SET'] = settings.AWS_SES_CONFIGURATION_SET(
@@ -122,8 +118,7 @@
                         dkim_headers=self.dkim_headers
                     )
             else:
-                message.extra_headers[
-                    'X-SES-CONFIGURATION-SET'] = settings.AWS_SES_CONFIGURATION_SET
+                message.extra_headers['X-SES-CONFIGURATION-SET'] = settings.AWS_SES_CONFIGURATION_SET
 
         # Automatic throttling. Assumes that this is the only SES client
         # currently operating. The AWS_SES_AUTO_THROTTLE setting is a
@@ -175,27 +170,29 @@
         exc, sent = None, True
         try:
             response = self.connection.send_raw_email(
-                source=source or message.from_email,
-                destinations=message.recipients(),
-                raw_message=dkim_sign(message.message().as_string(),
-                                      dkim_key=self.dkim_key,
-                                      dkim_domain=self.dkim_domain,
-                                      dkim_selector=self.dkim_selector,
-                                      dkim_headers=self.dkim_headers)
+                Source=source or message.from_email,
+                Destinations=message.recipients(),
+                # todo attachments?
+                RawMessage={'Data': dkim_sign(message.message().as_string(),
+                                              dkim_key=self.dkim_key,
+                                              dkim_domain=self.dkim_domain,
+                                              dkim_selector=self.dkim_selector,
+                                              dkim_headers=self.dkim_headers)}
             )
+
             message.extra_headers['status'] = 200
-            message.extra_headers['message_id'] = response[
-                'SendRawEmailResponse']['SendRawEmailResult']['MessageId']
-            message.extra_headers['request_id'] = response[
-                'SendRawEmailResponse']['ResponseMetadata']['RequestId']
+            message.extra_headers['message_id'] = response['MessageId']
+            message.extra_headers['request_id'] = response['ResponseMetadata']['RequestId']
             if 'X-SES-CONFIGURATION-SET' in message.extra_headers:
-                logger.debug(u"send_messages.sent from='{}' recipients='{}' message_id='{}' request_id='{}' ses-configuration-set='{}'".format(
-                    message.from_email,
-                    ", ".join(message.recipients()),
-                    message.extra_headers['message_id'],
-                    message.extra_headers['request_id'],
-                    message.extra_headers['X-SES-CONFIGURATION-SET']
-                ))
+                logger.debug(
+                    u"send_messages.sent from='{}' recipients='{}' message_id='{}' request_id='{}' "
+                    u"ses-configuration-set='{}'".format(
+                        message.from_email,
+                        ", ".join(message.recipients()),
+                        message.extra_headers['message_id'],
+                        message.extra_headers['request_id'],
+                        message.extra_headers['X-SES-CONFIGURATION-SET']
+                    ))
             else:
                 logger.debug(u"send_messages.sent from='{}' recipients='{}' message_id='{}' request_id='{}'".format(
                     message.from_email,
@@ -204,12 +201,13 @@
                     message.extra_headers['request_id']
                 ))
 
-        except SESConnection.ResponseError as err:
+        except ResponseError as err:
             # Store failure information so to post process it if required
             error_keys = ['status', 'reason', 'body', 'request_id',
                           'error_code', 'error_message']
             for key in error_keys:
                 message.extra_headers[key] = getattr(err, key, None)
+
             exc = sys.exc_info()
             sent = False
         finally:
@@ -230,124 +228,11 @@
         num_sent = 0
         source = settings.AWS_SES_RETURN_PATH
         for message in email_messages:
-<<<<<<< HEAD
             sent, message, exc = self._send_message(message, source=source)
             if not sent and not self.fail_silently:
                 reraise(*exc)
             if sent:
                 num_sent += 1
-=======
-            # SES Configuration sets. If the AWS_SES_CONFIGURATION_SET setting
-            # is not None, append the appropriate header to the message so that
-            # SES knows which configuration set it belongs to.
-            #
-            # If settings.AWS_SES_CONFIGURATION_SET is a callable, pass it the
-            # message object and dkim settings and expect it to return a string
-            # containing the SES Configuration Set name.
-            if (settings.AWS_SES_CONFIGURATION_SET
-                    and 'X-SES-CONFIGURATION-SET' not in message.extra_headers):
-                if callable(settings.AWS_SES_CONFIGURATION_SET):
-                    message.extra_headers[
-                        'X-SES-CONFIGURATION-SET'] = settings.AWS_SES_CONFIGURATION_SET(
-                            message,
-                            dkim_domain=self.dkim_domain,
-                            dkim_key=self.dkim_key,
-                            dkim_selector=self.dkim_selector,
-                            dkim_headers=self.dkim_headers
-                        )
-                else:
-                    message.extra_headers[
-                        'X-SES-CONFIGURATION-SET'] = settings.AWS_SES_CONFIGURATION_SET
-
-            # Automatic throttling. Assumes that this is the only SES client
-            # currently operating. The AWS_SES_AUTO_THROTTLE setting is a
-            # factor to apply to the rate limit, with a default of 0.5 to stay
-            # well below the actual SES throttle.
-            # Set the setting to 0 or None to disable throttling.
-            if self._throttle:
-                global recent_send_times
-
-                now = datetime.now()
-
-                # Get and cache the current SES max-per-second rate limit
-                # returned by the SES API.
-                rate_limit = self.get_rate_limit()
-                logger.debug(u"send_messages.throttle rate_limit='{}'".format(rate_limit))
-
-                # Prune from recent_send_times anything more than a few seconds
-                # ago. Even though SES reports a maximum per-second, the way
-                # they enforce the limit may not be on a one-second window.
-                # To be safe, we use a two-second window (but allow 2 times the
-                # rate limit) and then also have a default rate limit factor of
-                # 0.5 so that we really limit the one-second amount in two
-                # seconds.
-                window = 2.0  # seconds
-                window_start = now - timedelta(seconds=window)
-                new_send_times = []
-                for time in recent_send_times:
-                    if time > window_start:
-                        new_send_times.append(time)
-                recent_send_times = new_send_times
-
-                # If the number of recent send times in the last 1/_throttle
-                # seconds exceeds the rate limit, add a delay.
-                # Since I'm not sure how Amazon determines at exactly what
-                # point to throttle, better be safe than sorry and let in, say,
-                # half of the allowed rate.
-                if len(new_send_times) > rate_limit * window * self._throttle:
-                    # Sleep the remainder of the window period.
-                    delta = now - new_send_times[0]
-                    total_seconds = (delta.microseconds + (delta.seconds +
-                                     delta.days * 24 * 3600) * 10**6) / 10**6
-                    delay = window - total_seconds
-                    if delay > 0:
-                        sleep(delay)
-
-                recent_send_times.append(now)
-                # end of throttling
-
-            try:
-                response = self.connection.send_raw_email(
-                    Source=source or message.from_email,
-                    Destinations=message.recipients(),
-                    # todo attachments?
-                    RawMessage={'Data': dkim_sign(message.message().as_string(),
-                                                  dkim_key=self.dkim_key,
-                                                  dkim_domain=self.dkim_domain,
-                                                  dkim_selector=self.dkim_selector,
-                                                  dkim_headers=self.dkim_headers)}
-                )
-                message.extra_headers['status'] = 200
-                message.extra_headers['message_id'] = response['MessageId']
-                message.extra_headers['request_id'] = response['ResponseMetadata']['RequestId']
-                num_sent += 1
-                if 'X-SES-CONFIGURATION-SET' in message.extra_headers:
-                    logger.debug(
-                        u"send_messages.sent from='{}' recipients='{}' message_id='{}' request_id='{}' "
-                        u"ses-configuration-set='{}'".format(
-                            message.from_email,
-                            ", ".join(message.recipients()),
-                            message.extra_headers['message_id'],
-                            message.extra_headers['request_id'],
-                            message.extra_headers['X-SES-CONFIGURATION-SET']
-                        ))
-                else:
-                    logger.debug(u"send_messages.sent from='{}' recipients='{}' message_id='{}' request_id='{}'".format(
-                        message.from_email,
-                        ", ".join(message.recipients()),
-                        message.extra_headers['message_id'],
-                        message.extra_headers['request_id']
-                    ))
-
-            except ResponseError as err:
-                # Store failure information so to post process it if required
-                error_keys = ['status', 'reason', 'body', 'request_id',
-                              'error_code', 'error_message']
-                for key in error_keys:
-                    message.extra_headers[key] = getattr(err, key, None)
-                if not self.fail_silently:
-                    raise
->>>>>>> c95cc796
 
         if new_conn_created:
             self.close()
